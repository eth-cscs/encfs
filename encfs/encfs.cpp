/*****************************************************************************
 * Author:   Valient Gough <vgough@pobox.com>
 *
 *****************************************************************************
 * Copyright (c) 2003-2007, Valient Gough
 *
 * This program is free software; you can distribute it and/or modify it under
 * the terms of the GNU General Public License (GPL), as published by the Free
 * Software Foundation; either version 2 of the License, or (at your option)
 * any later version.
 *
 * This program is distributed in the hope that it will be useful, but WITHOUT
 * ANY WARRANTY; without even the implied warranty of MERCHANTABILITY or
 * FITNESS FOR A PARTICULAR PURPOSE.  See the GNU General Public License for
 * more details.
 */

#include "encfs.h"

#include <cerrno>
#include <cinttypes>
#include <cstddef>
#include <cstdint>
#include <cstdio>
#include <cstring>
#include <ctime>
#include <fcntl.h>
#include <memory>
#include <sys/stat.h>
#include <sys/statvfs.h>
#include <sys/time.h>
#include <unistd.h>
#include <utime.h>
#ifdef linux
#include <sys/fsuid.h>
#endif

#if defined(HAVE_SYS_XATTR_H)
#include <sys/xattr.h>
#elif defined(HAVE_ATTR_XATTR_H)
#include <attr/xattr.h>
#endif

#include "easylogging++.h"
#include <functional>
#include <string>
#include <vector>

#include "Context.h"
#include "DirNode.h"
#include "Error.h"
#include "FileNode.h"
#include "FileUtils.h"
#include "fuse.h"

#ifndef MIN
#define MIN(a, b) (((a) < (b)) ? (a) : (b))
#endif

#define ESUCCESS 0

using namespace std;
using namespace std::placeholders;

namespace encfs {

#define GET_FN(ctx, finfo) ctx->getNode((void *)(uintptr_t)finfo->fh)

static EncFS_Context *context() {
  return (EncFS_Context *)fuse_get_context()->private_data;
}

/**
 * Helper function - determine if the filesystem is read-only
 * Optionally takes a pointer to the EncFS_Context, will get it from FUSE
 * if the argument is NULL.
 */
static bool isReadOnly(EncFS_Context *ctx) {
  if (ctx == nullptr) {
    ctx = (EncFS_Context *)fuse_get_context()->private_data;
  }

  return ctx->opts->readOnly;
}

// helper function -- apply a functor to a cipher path, given the plain path
static int withCipherPath(const char *opName, const char *path,
                          function<int(EncFS_Context *, const string &)> op,
                          bool passReturnCode = false) {
  EncFS_Context *ctx = context();

  int res = -EIO;
  std::shared_ptr<DirNode> FSRoot = ctx->getRoot(&res);
  if (!FSRoot) {
    return res;
  }

  try {
    string cyName = FSRoot->cipherPath(path);
    VLOG(1) << "op: " << opName << " : " << cyName;

    res = op(ctx, cyName);

    if (res == -1) {
      int eno = errno;
      VLOG(1) << "op: " << opName << " error: " << strerror(eno);
      res = -eno;
    } else if (!passReturnCode) {
      res = ESUCCESS;
    }
  } catch (encfs::Error &err) {
    RLOG(ERROR) << "withCipherPath: error caught in " << opName << ": "
                << err.what();
  }
  return res;
}

static void checkCanary(std::shared_ptr<FileNode> fnode) {
  if (fnode->canary == CANARY_OK) {
    return;
  }
  if (fnode->canary == CANARY_RELEASED) {
    // "fnode" may have been released after it was retrieved by
    // lookupFuseFh. This is not an error. std::shared_ptr will release
    // the memory only when all operations on the FileNode have been
    // completed.
    return;
  }
  if (fnode->canary == CANARY_DESTROYED) {
    RLOG(ERROR)
        << "canary=CANARY_DESTROYED. FileNode accessed after it was destroyed.";
  } else {
    RLOG(ERROR) << "canary=0x" << std::hex << fnode->canary
                << ". Memory corruption?";
  }
  throw Error("dead canary");
}

// helper function -- apply a functor to a node
static int withFileNode(const char *opName, const char *path,
                        struct fuse_file_info *fi,
                        function<int(FileNode *)> op) {
  EncFS_Context *ctx = context();

  int res = -EIO;
  std::shared_ptr<DirNode> FSRoot = ctx->getRoot(&res);
  if (!FSRoot) {
    return res;
  }

  try {

    auto do_op = [&FSRoot, opName, &op](std::shared_ptr<FileNode> fnode) {
      rAssert(fnode != nullptr);
      checkCanary(fnode);
      VLOG(1) << "op: " << opName << " : " << fnode->cipherName();

      // check that we're not recursing into the mount point itself
      if (FSRoot->touchesMountpoint(fnode->cipherName())) {
        VLOG(1) << "op: " << opName << " error: Tried to touch mountpoint: '"
                << fnode->cipherName() << "'";
        return -EIO;
      }
      return op(fnode.get());
    };

    if (fi != nullptr && fi->fh != 0) {
      auto node = ctx->lookupFuseFh(fi->fh);
      if (node == nullptr) {
        auto msg = "fh=" + std::to_string(fi->fh) + " not found in fuseFhMap";
        throw Error(msg.c_str());
      }
      res = do_op(node);
    } else {
      res = do_op(FSRoot->lookupNode(path, opName));
    }

    if (res < 0) {
      RLOG(DEBUG) << "op: " << opName << " error: " << strerror(-res);
    }
  } catch (encfs::Error &err) {
    RLOG(ERROR) << "withFileNode: error caught in " << opName << ": "
                << err.what();
  }
  return res;
}

/*
    The log messages below always print encrypted filenames, not
    plaintext.  This avoids possibly leaking information to log files.

    The purpose of this layer of code is to take the FUSE request and dispatch
    to the internal interfaces.  Any marshaling of arguments and return types
    can be done here.
*/

int _do_getattr(FileNode *fnode, struct stat *stbuf) {
  int res = fnode->getAttr(stbuf);
  if (res == ESUCCESS && S_ISLNK(stbuf->st_mode)) {
    EncFS_Context *ctx = context();
    std::shared_ptr<DirNode> FSRoot = ctx->getRoot(&res);
    if (FSRoot) {
      // determine plaintext link size..  Easiest to read and decrypt..
      std::vector<char> buf(stbuf->st_size + 1, '\0');

      res = ::readlink(fnode->cipherName(), buf.data(), stbuf->st_size);
      if (res >= 0) {
        // other functions expect c-strings to be null-terminated, which
        // readlink doesn't provide
        buf[res] = '\0';

        stbuf->st_size = FSRoot->plainPath(buf.data()).length();

        res = ESUCCESS;
      } else {
        res = -errno;
      }
    }
  }

  return res;
}

int encfs_getattr(const char *path, struct stat *stbuf) {
  return withFileNode("getattr", path, nullptr, bind(_do_getattr, _1, stbuf));
}

int encfs_fgetattr(const char *path, struct stat *stbuf,
                   struct fuse_file_info *fi) {
  return withFileNode("fgetattr", path, fi, bind(_do_getattr, _1, stbuf));
}

int encfs_readdir(const char *path, void *buf, fuse_fill_dir_t filler,
                  off_t offset, struct fuse_file_info *finfo) {
  EncFS_Context *ctx = context();

  int res = ESUCCESS;
  std::shared_ptr<DirNode> FSRoot = ctx->getRoot(&res);
  if (!FSRoot) {
    return res;
  }

  try {

    DirTraverse dt = FSRoot->openDir(path);

    VLOG(1) << "readdir on " << FSRoot->cipherPath(path);

    if (dt.valid()) {
      int fileType = 0;
      ino_t inode = 0;

      std::string name = dt.nextPlaintextName(&fileType, &inode);
      while (!name.empty()) {
        struct stat st;
        st.st_ino = inode;
        st.st_mode = fileType << 12;

// TODO: add offset support.
#if defined(fuse_fill_dir_flags)
        if (filler(buf, name.c_str(), &st, 0, 0)) break;
#else
        if (filler(buf, name.c_str(), &st, 0) != 0) {
          break;
        }
#endif

        name = dt.nextPlaintextName(&fileType, &inode);
      }
    } else {
      VLOG(1) << "readdir request invalid, path: '" << path << "'";
    }

    return res;
  } catch (encfs::Error &err) {
    RLOG(ERROR) << "Error caught in readdir";
    return -EIO;
  }
}

int encfs_mknod(const char *path, mode_t mode, dev_t rdev) {
  EncFS_Context *ctx = context();

  if (isReadOnly(ctx)) {
    return -EROFS;
  }

  int res = -EIO;
  std::shared_ptr<DirNode> FSRoot = ctx->getRoot(&res);
  if (!FSRoot) {
    return res;
  }

  try {
    std::shared_ptr<FileNode> fnode = FSRoot->lookupNode(path, "mknod");

    VLOG(1) << "mknod on " << fnode->cipherName() << ", mode " << mode
            << ", dev " << rdev;

    uid_t uid = 0;
    gid_t gid = 0;
    if (ctx->publicFilesystem) {
      fuse_context *context = fuse_get_context();
      uid = context->uid;
      gid = context->gid;
    }
    res = fnode->mknod(mode, rdev, uid, gid);
    // Is this error due to access problems?
    if (ctx->publicFilesystem && -res == EACCES) {
      // try again using the parent dir's group
      string parent = fnode->plaintextParent();
      VLOG(1) << "trying public filesystem workaround for " << parent;
      std::shared_ptr<FileNode> dnode =
          FSRoot->lookupNode(parent.c_str(), "mknod");

      struct stat st;
      if (dnode->getAttr(&st) == 0) {
        res = fnode->mknod(mode, rdev, uid, st.st_gid);
      }
    }
  } catch (encfs::Error &err) {
    RLOG(ERROR) << "error caught in mknod: " << err.what();
  }
  return res;
}

int encfs_mkdir(const char *path, mode_t mode) {
  fuse_context *fctx = fuse_get_context();
  EncFS_Context *ctx = context();

  if (isReadOnly(ctx)) {
    return -EROFS;
  }

  int res = -EIO;
  std::shared_ptr<DirNode> FSRoot = ctx->getRoot(&res);
  if (!FSRoot) {
    return res;
  }

  try {
    uid_t uid = 0;
    gid_t gid = 0;
    if (ctx->publicFilesystem) {
      uid = fctx->uid;
      gid = fctx->gid;
    }
    res = FSRoot->mkdir(path, mode, uid, gid);
    // Is this error due to access problems?
    if (ctx->publicFilesystem && -res == EACCES) {
      // try again using the parent dir's group
      string parent = parentDirectory(path);
      std::shared_ptr<FileNode> dnode =
          FSRoot->lookupNode(parent.c_str(), "mkdir");

      struct stat st;
      if (dnode->getAttr(&st) == 0) {
        res = FSRoot->mkdir(path, mode, uid, st.st_gid);
      }
    }
  } catch (encfs::Error &err) {
    RLOG(ERROR) << "error caught in mkdir: " << err.what();
  }
  return res;
}

int encfs_unlink(const char *path) {
  EncFS_Context *ctx = context();

  if (isReadOnly(ctx)) {
    return -EROFS;
  }

  int res = -EIO;
  std::shared_ptr<DirNode> FSRoot = ctx->getRoot(&res);
  if (!FSRoot) {
    return res;
  }

  try {
    // let DirNode handle it atomically so that it can handle race
    // conditions
    res = FSRoot->unlink(path);
  } catch (encfs::Error &err) {
    RLOG(ERROR) << "error caught in unlink: " << err.what();
  }
  return res;
}

int _do_rmdir(EncFS_Context *, const string &cipherPath) {
  return rmdir(cipherPath.c_str());
}

int encfs_rmdir(const char *path) {
  if (isReadOnly(nullptr)) {
    return -EROFS;
  }
  return withCipherPath("rmdir", path, bind(_do_rmdir, _1, _2));
}

int _do_readlink(EncFS_Context *ctx, const string &cyName, char *buf,
                 size_t size) {
  int res = ESUCCESS;
  std::shared_ptr<DirNode> FSRoot = ctx->getRoot(&res);
  if (!FSRoot) {
    return res;
  }

  res = ::readlink(cyName.c_str(), buf, size - 1);

  if (res == -1) {
    return -errno;
  }

  buf[res] = '\0';  // ensure null termination
  string decodedName;
  decodedName = FSRoot->plainPath(buf);

  if (!decodedName.empty()) {
    strncpy(buf, decodedName.c_str(), size - 1);
    buf[size - 1] = '\0';

    return ESUCCESS;
  }
  RLOG(WARNING) << "Error decoding link";
  return -1;
}

int encfs_readlink(const char *path, char *buf, size_t size) {
  return withCipherPath("readlink", path,
                        bind(_do_readlink, _1, _2, buf, size));
}

/**
 * Create a symbolic link pointing to "to" named "from"
 */
int encfs_symlink(const char *to, const char *from) {
  EncFS_Context *ctx = context();

  if (isReadOnly(ctx)) {
    return -EROFS;
  }

  int res = -EIO;
  std::shared_ptr<DirNode> FSRoot = ctx->getRoot(&res);
  if (!FSRoot) {
    return res;
  }

  try {
    string fromCName = FSRoot->cipherPath(from);
    // allow fully qualified names in symbolic links.
    string toCName = FSRoot->relativeCipherPath(to);

    VLOG(1) << "symlink " << fromCName << " -> " << toCName;

    // use setfsuid / setfsgid so that the new link will be owned by the
    // uid/gid provided by the fuse_context.
    int olduid = -1;
    int oldgid = -1;
    if (ctx->publicFilesystem) {
      fuse_context *context = fuse_get_context();
      olduid = setfsuid(context->uid);
      oldgid = setfsgid(context->gid);
    }
    res = ::symlink(toCName.c_str(), fromCName.c_str());
    if (olduid >= 0) {
      setfsuid(olduid);
    }
    if (oldgid >= 0) {
      setfsgid(oldgid);
    }

    if (res == -1) {
      res = -errno;
    } else {
      res = ESUCCESS;
    }
  } catch (encfs::Error &err) {
    RLOG(ERROR) << "error caught in symlink: " << err.what();
  }
  return res;
}

int encfs_link(const char *from, const char *to) {
  EncFS_Context *ctx = context();

  if (isReadOnly(ctx)) {
    return -EROFS;
  }

  int res = -EIO;
  std::shared_ptr<DirNode> FSRoot = ctx->getRoot(&res);
  if (!FSRoot) {
    return res;
  }

  try {
    res = FSRoot->link(from, to);
  } catch (encfs::Error &err) {
    RLOG(ERROR) << "error caught in link: " << err.what();
  }
  return res;
}

int encfs_rename(const char *from, const char *to) {
  EncFS_Context *ctx = context();

  if (isReadOnly(ctx)) {
    return -EROFS;
  }

  int res = -EIO;
  std::shared_ptr<DirNode> FSRoot = ctx->getRoot(&res);
  if (!FSRoot) {
    return res;
  }

  try {
    res = FSRoot->rename(from, to);
  } catch (encfs::Error &err) {
    RLOG(ERROR) << "error caught in rename: " << err.what();
  }
  return res;
}

int _do_chmod(EncFS_Context *, const string &cipherPath, mode_t mode) {
  return chmod(cipherPath.c_str(), mode);
}

int encfs_chmod(const char *path, mode_t mode) {
  if (isReadOnly(nullptr)) {
    return -EROFS;
  }
  return withCipherPath("chmod", path, bind(_do_chmod, _1, _2, mode));
}

int _do_chown(EncFS_Context *, const string &cyName, uid_t u, gid_t g) {
  int res = lchown(cyName.c_str(), u, g);
  return (res == -1) ? -errno : ESUCCESS;
}

int encfs_chown(const char *path, uid_t uid, gid_t gid) {
  if (isReadOnly(nullptr)) {
    return -EROFS;
  }
  return withCipherPath("chown", path, bind(_do_chown, _1, _2, uid, gid));
}

int _do_truncate(FileNode *fnode, off_t size) { return fnode->truncate(size); }

int encfs_truncate(const char *path, off_t size) {
  if (isReadOnly(nullptr)) {
    return -EROFS;
  }
  return withFileNode("truncate", path, nullptr, bind(_do_truncate, _1, size));
}

int encfs_ftruncate(const char *path, off_t size, struct fuse_file_info *fi) {
  if (isReadOnly(nullptr)) {
    return -EROFS;
  }
  return withFileNode("ftruncate", path, fi, bind(_do_truncate, _1, size));
}

int _do_utime(EncFS_Context *, const string &cyName, struct utimbuf *buf) {
  int res = utime(cyName.c_str(), buf);
  return (res == -1) ? -errno : ESUCCESS;
}

int encfs_utime(const char *path, struct utimbuf *buf) {
  if (isReadOnly(nullptr)) {
    return -EROFS;
  }
  return withCipherPath("utime", path, bind(_do_utime, _1, _2, buf));
}

int _do_utimens(EncFS_Context *, const string &cyName,
                const struct timespec ts[2]) {
#ifdef HAVE_UTIMENSAT
  int res = utimensat(AT_FDCWD, cyName.c_str(), ts, AT_SYMLINK_NOFOLLOW);
#else
  struct timeval tv[2];
  tv[0].tv_sec = ts[0].tv_sec;
  tv[0].tv_usec = ts[0].tv_nsec / 1000;
  tv[1].tv_sec = ts[1].tv_sec;
  tv[1].tv_usec = ts[1].tv_nsec / 1000;

  int res = lutimes(cyName.c_str(), tv);
#endif
  return (res == -1) ? -errno : ESUCCESS;
}

int encfs_utimens(const char *path, const struct timespec ts[2]) {
  if (isReadOnly(nullptr)) {
    return -EROFS;
  }
  return withCipherPath("utimens", path, bind(_do_utimens, _1, _2, ts));
}

int encfs_open(const char *path, struct fuse_file_info *file) {
  EncFS_Context *ctx = context();

  if (isReadOnly(ctx) &&
      (((file->flags & O_WRONLY) != 0) || ((file->flags & O_RDWR) != 0))) {
    return -EROFS;
  }

  int res = -EIO;
  std::shared_ptr<DirNode> FSRoot = ctx->getRoot(&res);
  if (!FSRoot) {
    return res;
  }

  try {
    std::shared_ptr<FileNode> fnode =
        FSRoot->openNode(path, "open", file->flags, &res);

    if (fnode) {
      VLOG(1) << "encfs_open for " << fnode->cipherName() << ", flags "
              << file->flags;

      if (res >= 0) {
        ctx->putNode(path, fnode);
        file->fh = fnode->fuseFh;
        res = ESUCCESS;
      }
    }
  } catch (encfs::Error &err) {
    RLOG(ERROR) << "error caught in open: " << err.what();
  }

  return res;
}

int encfs_create(const char *path, mode_t mode, struct fuse_file_info *file) {
  int res = encfs_mknod(path, mode, 0);
  if (res != 0) {
    return res;
  }

  return encfs_open(path, file);
}

int _do_flush(FileNode *fnode) {
  /* Flush can be called multiple times for an open file, so it doesn't
     close the file.  However it is important to call close() for some
     underlying filesystems (like NFS).
  */
  int res = fnode->open(O_RDONLY);
  if (res >= 0) {
    int fh = res;
    int nfh = dup(fh);
    if (nfh == -1) {
      return -errno;
    }
    res = close(nfh);
    if (res == -1) {
      return -errno;
    }
  }

  return res;
}

// Called on each close() of a file descriptor
int encfs_flush(const char *path, struct fuse_file_info *fi) {
  return withFileNode("flush", path, fi, bind(_do_flush, _1));
}

/*
Note: This is advisory -- it might benefit us to keep file nodes around for a
bit after they are released just in case they are reopened soon.  But that
requires a cache layer.
 */
int encfs_release(const char *path, struct fuse_file_info *finfo) {
  EncFS_Context *ctx = context();

  try {
    auto fnode = ctx->lookupFuseFh(finfo->fh);
    ctx->eraseNode(path, fnode);
    return ESUCCESS;
  } catch (encfs::Error &err) {
    RLOG(ERROR) << "error caught in release: " << err.what();
    return -EIO;
  }
}

int _do_read(FileNode *fnode, unsigned char *ptr, size_t size, off_t off) {
  return fnode->read(off, ptr, size);
}

int encfs_read(const char *path, char *buf, size_t size, off_t offset,
               struct fuse_file_info *file) {
  return withFileNode("read", path, file,
                      bind(_do_read, _1, (unsigned char *)buf, size, offset));
}

int _do_fsync(FileNode *fnode, int dataSync) {
  return fnode->sync(dataSync != 0);
}

int encfs_fsync(const char *path, int dataSync, struct fuse_file_info *file) {
  if (isReadOnly(nullptr)) {
    return -EROFS;
  }
  return withFileNode("fsync", path, file, bind(_do_fsync, _1, dataSync));
}

int _do_write(FileNode *fnode, unsigned char *ptr, size_t size, off_t offset) {
<<<<<<< HEAD
  int res = fnode->write(offset, ptr, size);
  if (res < 0)
    return res;
  else
    return size;
=======
  if (fnode->write(offset, ptr, size)) {
    return size;
  }
  return -EIO;
>>>>>>> b14ca2b7
}

int encfs_write(const char *path, const char *buf, size_t size, off_t offset,
                struct fuse_file_info *file) {
  if (isReadOnly(nullptr)) {
    return -EROFS;
  }
  return withFileNode("write", path, file,
                      bind(_do_write, _1, (unsigned char *)buf, size, offset));
}

// statfs works even if encfs is detached..
int encfs_statfs(const char *path, struct statvfs *st) {
  EncFS_Context *ctx = context();

  int res = -EIO;
  try {
    (void)path;  // path should always be '/' for now..
    rAssert(st != nullptr);
    string cyName = ctx->rootCipherDir;

    VLOG(1) << "doing statfs of " << cyName;
    res = statvfs(cyName.c_str(), st);
    if (res == 0) {
      // adjust maximum name length..
      st->f_namemax = 6 * (st->f_namemax - 2) / 8;  // approx..
    }
    if (res == -1) {
      res = -errno;
    }
  } catch (encfs::Error &err) {
    RLOG(ERROR) << "error caught in statfs: " << err.what();
  }
  return res;
}

#ifdef HAVE_XATTR

#ifdef XATTR_ADD_OPT
int _do_setxattr(EncFS_Context *, const string &cyName, const char *name,
                 const char *value, size_t size, uint32_t pos) {
  int options = XATTR_NOFOLLOW;
  return ::setxattr(cyName.c_str(), name, value, size, pos, options);
}
int encfs_setxattr(const char *path, const char *name, const char *value,
                   size_t size, int flags, uint32_t position) {
  if (isReadOnly(NULL)) return -EROFS;
  (void)flags;
  return withCipherPath("setxattr", path, bind(_do_setxattr, _1, _2, name,
                                               value, size, position));
}
#else
int _do_setxattr(EncFS_Context *, const string &cyName, const char *name,
                 const char *value, size_t size, int flags) {
  return ::lsetxattr(cyName.c_str(), name, value, size, flags);
}
int encfs_setxattr(const char *path, const char *name, const char *value,
                   size_t size, int flags) {
  if (isReadOnly(nullptr)) {
    return -EROFS;
  }
  return withCipherPath("setxattr", path,
                        bind(_do_setxattr, _1, _2, name, value, size, flags));
}
#endif

#ifdef XATTR_ADD_OPT
int _do_getxattr(EncFS_Context *, const string &cyName, const char *name,
                 void *value, size_t size, uint32_t pos) {
  int options = XATTR_NOFOLLOW;
  return ::getxattr(cyName.c_str(), name, value, size, pos, options);
}
int encfs_getxattr(const char *path, const char *name, char *value, size_t size,
                   uint32_t position) {
  return withCipherPath(
      "getxattr", path,
      bind(_do_getxattr, _1, _2, name, (void *)value, size, position), true);
}
#else
int _do_getxattr(EncFS_Context *, const string &cyName, const char *name,
                 void *value, size_t size) {
  return ::lgetxattr(cyName.c_str(), name, value, size);
}
int encfs_getxattr(const char *path, const char *name, char *value,
                   size_t size) {
  return withCipherPath("getxattr", path,
                        bind(_do_getxattr, _1, _2, name, (void *)value, size),
                        true);
}
#endif

int _do_listxattr(EncFS_Context *, const string &cyName, char *list,
                  size_t size) {
#ifdef XATTR_ADD_OPT
  int options = XATTR_NOFOLLOW;
  int res = ::listxattr(cyName.c_str(), list, size, options);
#else
  int res = ::llistxattr(cyName.c_str(), list, size);
#endif
  return (res == -1) ? -errno : res;
}

int encfs_listxattr(const char *path, char *list, size_t size) {
  return withCipherPath("listxattr", path,
                        bind(_do_listxattr, _1, _2, list, size), true);
}

int _do_removexattr(EncFS_Context *, const string &cyName, const char *name) {
#ifdef XATTR_ADD_OPT
  int options = XATTR_NOFOLLOW;
  int res = ::removexattr(cyName.c_str(), name, options);
#else
  int res = ::lremovexattr(cyName.c_str(), name);
#endif
  return (res == -1) ? -errno : res;
}

int encfs_removexattr(const char *path, const char *name) {
  if (isReadOnly(nullptr)) {
    return -EROFS;
  }

  return withCipherPath("removexattr", path,
                        bind(_do_removexattr, _1, _2, name));
}

#endif  // HAVE_XATTR

}  // namespace encfs<|MERGE_RESOLUTION|>--- conflicted
+++ resolved
@@ -708,18 +708,11 @@
 }
 
 int _do_write(FileNode *fnode, unsigned char *ptr, size_t size, off_t offset) {
-<<<<<<< HEAD
   int res = fnode->write(offset, ptr, size);
-  if (res < 0)
-    return res;
-  else
-    return size;
-=======
-  if (fnode->write(offset, ptr, size)) {
-    return size;
-  }
-  return -EIO;
->>>>>>> b14ca2b7
+  if (res < 0) {
+    return res;
+  }
+  return size;
 }
 
 int encfs_write(const char *path, const char *buf, size_t size, off_t offset,
